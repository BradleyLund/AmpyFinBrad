[tool.isort]
profile = "black"
line_length = 160
multi_line_output = 3
include_trailing_comma = true
use_parentheses = true
ensure_newline_before_comments = true
skip_gitignore = true
force_grid_wrap = 0
combine_as_imports = true
<<<<<<< HEAD
known_first_party = ["AmpyFin", "TradeSim"]
=======
>>>>>>> 255251b8
sections = ["FUTURE", "STDLIB", "THIRDPARTY", "FIRSTPARTY", "LOCALFOLDER"] <|MERGE_RESOLUTION|>--- conflicted
+++ resolved
@@ -8,8 +8,5 @@
 skip_gitignore = true
 force_grid_wrap = 0
 combine_as_imports = true
-<<<<<<< HEAD
 known_first_party = ["AmpyFin", "TradeSim"]
-=======
->>>>>>> 255251b8
 sections = ["FUTURE", "STDLIB", "THIRDPARTY", "FIRSTPARTY", "LOCALFOLDER"] 